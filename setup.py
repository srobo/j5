from j5 import __version__

import setuptools


with open("README.md", "r") as fh:
    long_description = fh.read()

setuptools.setup(
    name="j5",
<<<<<<< HEAD
    version="0.0.2",
    author="j5 Contributors",
    author_email="sro@soton.ac.uk",
=======
    version=__version__,
    author="Dan Trickey",
    author_email="contact@trickey.io",
>>>>>>> 554d7ebe
    description="J5 Robotics API",
    long_description=long_description,
    long_description_content_type="text/markdown",
    url="https://github.com/j5api/j5",
    package_data={"j5": ["py.typed"]},
    packages=['j5'],
    classifiers=[
        "Programming Language :: Python :: 3",
        "License :: OSI Approved :: MIT License",
        "Operating System :: OS Independent",
        "Development Status :: 3 - Alpha",
        "Typing :: Typed",
        "Topic :: Education",
    ],
)<|MERGE_RESOLUTION|>--- conflicted
+++ resolved
@@ -8,15 +8,9 @@
 
 setuptools.setup(
     name="j5",
-<<<<<<< HEAD
     version="0.0.2",
     author="j5 Contributors",
     author_email="sro@soton.ac.uk",
-=======
-    version=__version__,
-    author="Dan Trickey",
-    author_email="contact@trickey.io",
->>>>>>> 554d7ebe
     description="J5 Robotics API",
     long_description=long_description,
     long_description_content_type="text/markdown",
