"""Tests for the Piezo Classes."""

from datetime import timedelta
from typing import List, Optional, Type

import pytest

from j5.backends import Backend
from j5.boards import Board
from j5.components.piezo import Note, Piezo, PiezoInterface, Pitch


class MockPiezoDriver(PiezoInterface):
    """A testing driver for the piezo."""

    def buzz(self, board: Board, identifier: int,
             duration: timedelta, pitch: Pitch) -> None:
        """Queue a pitch to be played."""
        pass


class MockPiezoBoard(Board):
    """A testing board for the piezo."""

    @property
    def name(self) -> str:
        """The name of this board."""
        return "Mock Piezo Board"

    @property
    def serial(self) -> str:
        """The serial number of this board."""
        return "SERIAL"

    @property
    def firmware_version(self) -> Optional[str]:
        """Get the firmware version of this board."""
        return self._backend.get_firmware_version(self)

    @property
    def supported_components(self) -> List[Type['Component']]:
        """List the components that this Board supports."""
        return [Piezo]

    def make_safe(self):
        """Make this board safe."""
        pass

    @staticmethod
    def discover(backend: Backend):
        """Detect all of the boards on a given backend."""
        return []


def test_piezo_interface_implementation():
    """Test that we can implement the PiezoInterface."""
    MockPiezoDriver()


def test_piezo_instantiation():
    """Test that we can instantiate an piezo."""
    Piezo(0, MockPiezoBoard(), MockPiezoDriver())


def test_piezo_interface_class_method():
    """Tests piezo's interface_class method."""
    piezo = Piezo(0, MockPiezoBoard(), MockPiezoDriver())
    assert piezo.interface_class() is PiezoInterface


def test_piezo_buzz_method():
    """Tests piezo's buzz method's input validation."""
    piezo = Piezo(0, MockPiezoBoard(), MockPiezoDriver())
    piezo.buzz(0, 2093)
    piezo.buzz(0, Note.D7)


def test_piezo_buzz_invalid_value():
    """Test piezo's buzz method's input validation."""
    piezo = Piezo(0, MockPiezoBoard(), MockPiezoDriver())
    with pytest.raises(ValueError):
        piezo.buzz(0, -42)
    with pytest.raises(TypeError):
<<<<<<< HEAD
        piezo.buzz(0, "j5")
=======
        piezo.buzz(MockPiezoBoard, 0, 0, "j5")


def test_note_reversed():
    """Test Note reversed dunder method."""
    assert list(reversed(list(Note))) == list(reversed(Note))
>>>>>>> 41c4c871
<|MERGE_RESOLUTION|>--- conflicted
+++ resolved
@@ -81,13 +81,8 @@
     with pytest.raises(ValueError):
         piezo.buzz(0, -42)
     with pytest.raises(TypeError):
-<<<<<<< HEAD
         piezo.buzz(0, "j5")
-=======
-        piezo.buzz(MockPiezoBoard, 0, 0, "j5")
-
 
 def test_note_reversed():
     """Test Note reversed dunder method."""
-    assert list(reversed(list(Note))) == list(reversed(Note))
->>>>>>> 41c4c871
+    assert list(reversed(list(Note))) == list(reversed(Note))