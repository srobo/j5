"""Classes for demonstration purposes."""

from typing import TYPE_CHECKING, List, cast

from j5.backends import Backend, Environment
from j5.boards import Board
from j5.components.led import LED

if TYPE_CHECKING:
    from j5.components import Component # noqa
    from typing import Type  # noqa
    from j5.components.led import LEDInterface # noqa


class DemoBoard(Board):
    """A board for demo purposes, containing 3 LEDs."""

    def __init__(self, serial: str, environment: Environment):
<<<<<<< HEAD
        self.setup()
=======
        self._environment = environment
>>>>>>> 144d46c4
        self._backend = environment.get_backend(self.__class__)
        self._serial = serial
        self._leds = [LED(n, self, cast('LEDInterface', self._backend))
                      for n in range(0, 3)]

    @property
    def name(self) -> str:
        """Get a human friendly name for this board."""
        return "Demo Board"

    @property
    def serial(self) -> str:
        """Get the serial number."""
        return self._serial

    def make_safe(self):
        """Make this board safe."""
        pass

    @staticmethod
    def components() -> List['Type[Component]']:
        """List the components on this Board."""
        return [LED]

    @staticmethod
    def discover(backend: Backend) -> List[Board]:
        """Detect all connected boards of this type and return them."""
        return [DemoBoard(str(n), backend.environment) for n in range(0, 3)]

    @property
    def leds(self) -> List[LED]:
        """Get the leds on the board."""
        return self._leds<|MERGE_RESOLUTION|>--- conflicted
+++ resolved
@@ -16,11 +16,8 @@
     """A board for demo purposes, containing 3 LEDs."""
 
     def __init__(self, serial: str, environment: Environment):
-<<<<<<< HEAD
         self.setup()
-=======
         self._environment = environment
->>>>>>> 144d46c4
         self._backend = environment.get_backend(self.__class__)
         self._serial = serial
         self._leds = [LED(n, self, cast('LEDInterface', self._backend))
